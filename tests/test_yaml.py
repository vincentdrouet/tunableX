--- conflicted
+++ resolved
@@ -1,10 +1,4 @@
-<<<<<<< HEAD
-
-=======
-from __future__ import annotations
->>>>>>> a767ac08
 import pytest
-
 
 YAML_CONTENT = """model:
   hidden_units: 512
