--- conflicted
+++ resolved
@@ -1,36 +1,21 @@
 from __future__ import annotations
 
-<<<<<<< HEAD
-=======
 import ast
->>>>>>> 2af1777b
+import inspect
 import json
-import inspect
 from pathlib import Path
 from typing import TYPE_CHECKING
-<<<<<<< HEAD
-=======
 from typing import Callable
->>>>>>> 2af1777b
 
 from pydantic import BaseModel
 from pydantic import ValidationError
 
-<<<<<<< HEAD
-from .context import trace_tunables
-=======
->>>>>>> 2af1777b
 from .context import use_config  # noqa: F401
 from .io import load_structured_config
 from .registry import REGISTRY
 
-<<<<<<< HEAD
-if TYPE_CHECKING:
-    from collections.abc import Callable
-=======
 if TYPE_CHECKING:  # pragma: no cover
     pass
->>>>>>> 2af1777b
 
 
 def schema_for_apps(*apps: str) -> dict:
@@ -50,6 +35,7 @@
 # ---------------------------------------------------------------------------
 # AST-based namespace discovery
 # ---------------------------------------------------------------------------
+
 
 def _gather_called_function_names(entry_fn: Callable) -> set[str]:
     """Return set of fully qualified function names that are reachable from entry_fn's module.
@@ -128,15 +114,12 @@
     try:
         return AppConfig.model_validate(data)
     except ValidationError as e:
-<<<<<<< HEAD
-        msg = f"Invalid config for app '{app}':\n{e}"
-=======
         msg = f"Invalid config for app '{app}':\n{e}".rstrip()
->>>>>>> 2af1777b
         raise SystemExit(msg) from None
 
 
 # AST-based (no app)
+
 
 def make_app_config_for_entry(entrypoint: Callable, *args, **_kwargs):  # args unused for static
     namespaces = _namespaces_for_entry(entrypoint)
@@ -149,9 +132,5 @@
     try:
         return AppConfig.model_validate(data)
     except ValidationError as e:
-<<<<<<< HEAD
-        msg = f"Invalid config for traced entrypoint:\n{e}"
-=======
         msg = f"Invalid config for entrypoint (AST):\n{e}".rstrip()
->>>>>>> 2af1777b
         raise SystemExit(msg) from None