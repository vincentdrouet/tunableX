--- conflicted
+++ resolved
@@ -91,14 +91,8 @@
 def add_flags_by_entry(parser: ArgumentParser, entrypoint, *args, **kwargs) -> BaseModel:  # type: ignore[override]
     """Add flags discovered via static (AST) analysis of the entrypoint call graph.
 
-<<<<<<< HEAD
-
-def add_flags_by_trace(parser: ArgumentParser, entrypoint, *args, **kwargs):
-    """Trace entrypoint to generate flags for only the namespaces used."""
-=======
     Returns the generated AppConfig model (same as add_flags_by_app).
     """
->>>>>>> 2af1777b
     app_config_model = make_app_config_for_entry(entrypoint, *args, **kwargs)
     add_flags_from_model(parser, app_config_model)
     return app_config_model
