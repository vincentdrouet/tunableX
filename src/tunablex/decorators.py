--- conflicted
+++ resolved
@@ -8,32 +8,20 @@
 
 import functools
 import inspect
-<<<<<<< HEAD
 from typing import TYPE_CHECKING
 from typing import Any
 from typing import Literal
-from typing import get_type_hints
 
 from pydantic import BaseModel
 from pydantic import create_model
 
 from .context import _active_cfg
 from .context import _active_trace
-from .naming import ns_to_field
 from .registry import REGISTRY
 from .registry import TunableEntry
 
 if TYPE_CHECKING:
     from collections.abc import Iterable
-=======
-from collections.abc import Iterable
-from typing import Any, Literal, get_type_hints  # noqa: F401 (get_type_hints kept for potential external use)
-
-from pydantic import BaseModel, create_model
-
-from .context import _active_cfg, _active_trace
-from .registry import REGISTRY, TunableEntry
->>>>>>> a767ac08
 
 
 def tunable(
@@ -55,10 +43,6 @@
 
     def decorator(fn):
         sig = inspect.signature(fn)
-<<<<<<< HEAD
-        hints = get_type_hints(fn)
-        fields = {}
-=======
         # NOTE: We intentionally avoid calling get_type_hints(fn) for the whole
         # function because that attempts to resolve *all* annotations, including
         # those for parameters that are NOT tunable. Those may rely on imports
@@ -75,7 +59,6 @@
             return value
 
         fields: dict[str, tuple[type[Any], Any]] = {}
->>>>>>> a767ac08
         for name, p in sig.parameters.items():
             if p.kind in (p.VAR_POSITIONAL, p.VAR_KEYWORD):
                 continue
@@ -93,13 +76,9 @@
 
         ns = namespace or "main"  # default to 'main' if no namespace provided
         model_name = f"{ns.title().replace('.', '').replace('_', '')}Config"
-<<<<<<< HEAD
-        Model = create_model(model_name, **fields)  # type: ignore
-=======
-        model_type: type[BaseModel] = create_model(model_name, **fields)  # type: ignore[assignment]
+        model_type = create_model(model_name, **fields)  # type: ignore[assignment]
 
         REGISTRY.register(TunableEntry(fn=fn, model=model_type, sig=sig, namespace=ns, apps=set(apps)))
->>>>>>> a767ac08
 
         def _resolve_nested_section(cfg_model: BaseModel, dotted_ns: str):
             obj: Any = cfg_model
@@ -124,21 +103,11 @@
 
             app_cfg = _active_cfg.get()
             if app_cfg is not None:
-<<<<<<< HEAD
-                section_attr = ns_to_field(ns)
-                if hasattr(app_cfg, section_attr):
-                    section = getattr(app_cfg, section_attr)
-                    if section is not None:
-                        data = section if isinstance(section, dict) else section.model_dump()
-                        filtered = {k: v for k, v in data.items() if k in sig.parameters and k not in kwargs}
-                        return fn(*args, **filtered, **kwargs)
-=======
                 section = _resolve_nested_section(app_cfg, ns)
                 if section is not None:
                     data = section if isinstance(section, dict) else section.model_dump()
                     filtered = {k: v for k, v in data.items() if k in sig.parameters}
                     return fn(*args, **filtered, **kwargs)
->>>>>>> a767ac08
 
             return fn(*args, **kwargs)
 
