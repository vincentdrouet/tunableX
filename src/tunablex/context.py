from __future__ import annotations

import contextvars

from pydantic import BaseModel
<<<<<<< HEAD


class trace_tunables:
    def __init__(self, noop: bool = True):
        self.namespaces = set()
        self.noop = noop

    def __enter__(self):
        self._tok = _active_trace.set(self)
        return self

    def __exit__(self, et, e, tb):
        _active_trace.reset(self._tok)

=======

>>>>>>> 2af1777b

class use_config:
    def __init__(self, cfg):
        self.cfg = cfg

    def __enter__(self):
        self._tok = _active_cfg.set(self.cfg)
        return self.cfg

    def __exit__(self, et, e, tb):
        _active_cfg.reset(self._tok)


<<<<<<< HEAD
# Trace context to collect namespaces touched during a dry-run
_active_trace = contextvars.ContextVar[trace_tunables]("tunablex_trace", default=None)

=======
>>>>>>> 2af1777b
# Active config context used at runtime for auto-injection
_active_cfg = contextvars.ContextVar[BaseModel]("tunablex_active_cfg", default=None)<|MERGE_RESOLUTION|>--- conflicted
+++ resolved
@@ -3,24 +3,7 @@
 import contextvars
 
 from pydantic import BaseModel
-<<<<<<< HEAD
 
-
-class trace_tunables:
-    def __init__(self, noop: bool = True):
-        self.namespaces = set()
-        self.noop = noop
-
-    def __enter__(self):
-        self._tok = _active_trace.set(self)
-        return self
-
-    def __exit__(self, et, e, tb):
-        _active_trace.reset(self._tok)
-
-=======
-
->>>>>>> 2af1777b
 
 class use_config:
     def __init__(self, cfg):
@@ -34,11 +17,5 @@
         _active_cfg.reset(self._tok)
 
 
-<<<<<<< HEAD
-# Trace context to collect namespaces touched during a dry-run
-_active_trace = contextvars.ContextVar[trace_tunables]("tunablex_trace", default=None)
-
-=======
->>>>>>> 2af1777b
 # Active config context used at runtime for auto-injection
 _active_cfg = contextvars.ContextVar[BaseModel]("tunablex_active_cfg", default=None)